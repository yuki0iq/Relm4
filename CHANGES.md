--- conflicted
+++ resolved
@@ -4,14 +4,11 @@
 
 ### Added
 
-<<<<<<< HEAD
 + core: Add `TypedListView` as idiomatic wrapper over `gtk::ListView`
-=======
 + core: Introduce setting and action safeties
 + examples: Introduce setting and action safeties
 + core: Implement `RelmSetChildExt` for `gtk::AspectFrame`
 + core: Add `FactoryHashMap` as alternative to `FactoryVecDeque`
->>>>>>> 0779c911
 + core: Add gnome_44 feature flag for GNOME 44
 + core: Documentation and better support for data bindings
 + core: Add `set_tooltip` method to `RelmWidgetExt`
