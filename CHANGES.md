# Changelog

## Unreleased

### Added
<<<<<<< HEAD

+ core: Add builder for initializing async factories
+ core: Add `launch_default()` method to factory builders for launching with default parent widget
=======
+ core: Implement `RelmContainerExt` for libadwaita 1.4's `NavigationView`
+ core: Implement `RelmSetChildExt` for libadwaita 1.4's `NavigationPage`
>>>>>>> 8f8d49d2

### Changed

+ core: Return `Result` from `FactorySender#output` method (so that errors are not silently unwrapped)
+ core: Move parameters from `builder()` to `launch()` in factories for more consistency

### Fixed

+ core: Properly re-export factory builder types and document them

## 0.7.0-beta.1 - 2023-9-23

### Added

+ core: Add `AsyncComponentStream` to supports streams for async components as well
+ core: Builder pattern for initializing factories similar to regular components
+ components: Add `SimpleComboRow` helper for libadwaita's `ComboRow`, analogous to `SimpleComboBox`
+ components: Add an example for `SimpleComboRow`
+ components: Add an example how to use `SimpleComboBox`

### Changed

+ core: Add `Init` type to the `WidgetTemplate` trait to allow passing data to `init()` 
+ core: Just require `AsRef<gtk::Window>` in `RelmApp::run`
+ core: Add `AsRef<Root>` as requirement to the `WidgetTemplate` trait
+ core: Removed `forward_to_parent` from `FactoryComponent`

### Fixed

+ macros: Fix track attribute for template children
+ macros: Allow trailing commas in the last match arm

## 0.7.0-alpha.1 - 2023-8-28

### Added

+ core: Add gnome_45 feature flag for GNOME 45

### Changed

+ core: Bump version of gtk4 dependency to 0.7
+ core: Bump version of libadwaita dependency to 0.5

## 0.6.2 - 2023-8-27

### Fixed

+ macros: Add support for accessing nested template children

## 0.6.1 - 2023-8-9

### Added

+ core: Add `TypedColumnView` as a typed wrapper for `gtk::ColumnView`
+ core: Add `set_margin_vertical` and `set_margin_horizontal` to RelmWidgetExt

### Fixed

+ core: Don't panic when dropping components from asynchronous contexts
+ core: Fix an issue with using `connect_open` on `gtk::Application`
+ core: Use GNOME 42 as baseline feature to help with Ubuntu 22.04
+ core: Fix compiler error when not using the "macros" feature
+ macros: Allow trailing commas in view!
+ macros: Allow multiple instances of the same template children
+ components: Disable default features of relm4
+ examples: Fix libadwaita tab examples

### Changed

+ examples: Add a separator to the libadwaita leaflet example.

## 0.6.0 - 2023-5-31

### Added

+ core: Implemented `RelmRemoveExt` for `adw::ExpanderRow`. 
+ core: Implemented `ContainerChild` for `adw::ExpanderRow`.
+ core: Add `TypedListView` as idiomatic wrapper over `gtk::ListView`

### Fixed

+ macros: Improve error messages for non-identifier parameter patterns

## 0.6.0-beta.1 - 2023-4-19

### Added

+ core: Introduce setting and action safeties
+ core: Implement `RelmSetChildExt` for `gtk::AspectFrame`
+ core: Add `FactoryHashMap` as alternative to `FactoryVecDeque`
+ core: Add gnome_44 feature flag for GNOME 44
+ core: Documentation and better support for data bindings
+ core: Add `set_tooltip` method to `RelmWidgetExt`
+ core: Add `main_adw_application` method to retrieve the `adw::Application` when the libadwaita feature is enabled
+ macros: Add `skip_init` option for watch and track attributes to skip their initialization 
+ examples: Introduce setting and action safeties
+ examples: Example for using relm4-icons 

### Changed

+ core: Replace `FactoryVecDeque`'s associated function `from_vec` with `from_iter`
+ core: Added `Index` type to the `FactoryComponent` trait
+ core: Rename factory component traits `output_to_parent_input` method to `forward_to_parent`
+ core: Improved `RelmActionGroup` API
+ all: Increase MSRV to 1.65 to match the dependencies

### Fixed

+ all: Fix doc links
+ core: Improve worker docs

### Removed

+ core: Remove the deprecated `send!` macro

## 0.6.0-alpha.2 - 2023-3-13

### Added

+ core: Add data bindings
+ core: Implement `FactoryView` for `adw::Leaflet`
+ components: WebImage as component for easily loading images from the web

### Fixed

+ macros: Support template children of templates that are root widgets
+ macros: Fix order of assignment and connect statements

## 0.6.0-alpha.1 - 2023-2-29

### Added

+ core: Add `RelmApp` builder methods `with_args` and `with_broker`
+ core: Add `MessageBroker` support for `AsyncComponent`

### Changed

+ core: Change `MessageBroker` generic type parameter to message type
+ core: Rename `RelmApp` method `with_app` to `from_app`
+ core: Deprecate `RelmApp` methods `run_with_args` and `run_async_with_args`

## 0.5.0 - 2023-2-17

### Added

+ core: Implement `RelmSetChildExt` for `gtk::Expander`
+ macros: Support submenus in menu! macro
+ macros: Support widget templates as root widgets of components and factories
+ macros: Implement `Clone` for widget templates

### Changed

+ all: Use docs.rs to host the documentation. The documentation on the website will be deprecated.

### Fixed

+ core: Call shutdown on components even on application shutdown
+ core: Clearing and dropping a factory properly calls the shutdown method of its elements
+ components: Fix doc links to examples on GitHub
+ macros: Fix panic on incorrect root type syntax
+ macros: Fix incorrect type generation for generics
+ macros: Allow mutably root widgets

## 0.5.0-rc.2 - 2023-2-5

### Changed

+ core: Increase MSRV to 1.64 to match the gtk4 crate
+ all: Move examples into the corresponding crates

### Added

+ core: Add `broadcast` to `FactoryVecDeque`

### Fixed

+ core: Don't crash when the application is started multiple times
+ core: Support tokio also on local futures
+ core: Prevent leaking `CommandSenderInner` struct
+ core: Improve error message when sending input messages to dropped components
+ core: Fix scaping of examples on docs.rs
+ core: Fix crash caused by UID overflow with very large or frequently changing factories
+ macros: Fix clippy warning triggered by the view macro in some edge cases
+ macros: Import `relm4::ComponentSender` isn’t longer required

## 0.5.0-rc.1 - 2022-12-21

### Added

+ core: Add `try_read` and `try_write` methods to `SharedState`
+ core: Allow initializing `FactoryVecDeque` from a `Vec` and make it cloneable
+ core: Support factories with `adw::PreferencePage`

### Changed

+ core: Pass `&self` to the `Position::position()` function for positioning widgets
+ core: Take `&str` instead of `&[u8]` in `set_global_css()`
+ macros: Allow expressions for names of menu entries

### Fixed

+ core: Initialize GTK when calling `RelmApp::new()`

## 0.5.0-beta.5 - 2022-11-26

### Added

+ core: Add asynchronous components including macro support
+ core: Add asynchronous factories including macro support
+ core: Temporary widget initialization for async components and factories
+ core: Add `LoadingWidgets` to help with temporary loading widgets in async factories and components
+ core: Add `Reducer` as message based alternative to `SharedState`
+ core: Synchronous API for commands
+ core: Remove async-broadcast dependency
+ core: Runtimes of `Component`s and `AsyncComponents` can now be detached for a static lifetime
+ core: Add `ComponentStream` as alternative to `Controller` that implements `Stream` for async message handling
+ core: Add `gnome_42` and `gnome_43` feature flags
+ core: Implement `RelmContainerExt` for `adw::Squeezer`
+ core: Implement `RelmSetChildExt` for `gtk::WindowHandle`
+ macros: Auto-generate the name of the `Widgets` type if possible

### Changed

+ core: Rename `FactoryComponentSender` to `FactorySender` and `AsyncFactoryComponentSender` to `AsyncFactorySender`
+ core: The sender API now supports proper error handling
+ core: Pass `Root` during `update` and `update_cmd` for `Component` and `AsyncComponent`
+ core: Rename `OnDestroy` to `RelmObjectExt`
+ core: Remove `EmptyRoot` in favor of the unit type
+ macros: Allow using methods calls as widget initializers in the `view` macro
+ macros: Explicitly using `visibility` as attribute name is no longer supported

### Fixed

+ all: Fix doc builds on docs.rs and add a CI job to prevent future doc failures
+ core: Fix various bugs related to component shutdown
+ core: `shutdown` on `Component` now works as expected
+ core: `shutdown` on `FactoryComponent` now works as expected
+ core: `transient_for` on `ComponentBuilder` now works properly when called after the application has been initialized
+ macros: Mark template children of public widget templates as public as well
+ macros: Only get template children in scope when they are actually used
+ macros: Fix type parsing after arrow operator in widget assignments

## 0.5.0-beta.4 - 2022-10-24

### Added

+ core: Added `dox` feature to be able to build the docs without the dependencies
+ core: Added widget templates
+ core: Allow changing the priority of event loops of components
+ core: Impl `ContainerChild` and `RelmSetChildExt` for `adw::ToastOverlay`
+ components: Added `dox` feature to be able to build the docs without the dependencies
+ examples: Add libadwaita Leaflet sidebar example
+ examples: Port entry, actions and popover examples to 0.5

### Changed

+ core: Improved `DrawHandler`
+ core: Made the `macros` feature a default feature
+ core: Remove async-oneshot dependency and replace it with tokio's oneshot channel
+ core: Remove WidgetPlus in favor of RelmWidgetExt
+ core: Add convenience getter-methods to Controller
+ core: `add_action` of `RelmActionGroup` now takes a reference to a `RelmAction` as a parameter
+ examples: Many improvements
+ macros: `parse_with_path`, `update_stream`, `inject_view_code` and `generate_tokens` take references for some of their parameters
+ artwork: Update logo

### Fixed

+ macros: Fix usage of RelmContainerExt with local_ref attribute
+ macros: Report RelmContainerExt error at the correct span

## 0.5.0-beta.3 - 2022-9-28

### Added

+ core: Add `iter_mut` to `FactoryVecDeque`
+ core: Impl extension traits and `FactoryView` for `adw::PreferencesGroup`
+ core: Add a `prelude` module that contains commonly imported traits and types
+ core: Implement RelmContainerExt for Leaflet, Carousel and TabView
+ core: Add `iter()` method to `FactoryVecDeque`
+ core: Add getter for global application to simplify graceful shutdown of applications
+ core: Add MessageBroker type to allow communication between components on different levels
+ core: Return a clone of the `DynamicIndex` after inserting into a factory
+ macros: Add shorthand syntax for simple input messages
+ macros: Add chain attribute for properties
+ components: Add `SimpleComboBox` type as a more idiomatic wrapper around `gtk::ComboBoxText`
+ components: Port `OpenButton` to 0.5
+ book: Many chapters ported to 0.5

### Changed

+ core: Improve `SharedState` interface and prefer method names related to `RwLock`
+ core: Remove Debug requirement for FactoryComponent
+ core: Remove `input` and `output` fields on `ComponentSender` and `FactoryComponentSender` in favor of `input_sender` and `output_sender` methods
+ core: Make `ComponentSender` and `FactoryComponentSender` structs instead of type aliases
+ core: Increase MSRV to 1.63 to match the gtk4 crate
+ core: Rename `ParentMsg` and `output_to_parent_msg` to `ParentInput` and `output_to_parent_input`, respectively.
+ core: Do not call `gtk_init` and `adw_init` in favor of the application startup handler
+ core: Remove `Application` type alias in favor of `gtk::Application`
+ core: Make `app` field on `RelmApp` private
+ core: Use late initialization for transient_for and its native variant
+ core: Rename InitParams to Init in SimpleComponent and Worker too
+ macros: Don't generate dead code in the widgets struct
+ macros: Improve error reporting on invalid trait implementations

### Fixed

+ core: Append children for `gtk::Dialog` to its content area instead of using `set_child`
+ macros: Fix returned widgets assignment in the view macro

### Misc

+ all: Use more clippy lints and clean up the code in general

## 0.5.0-beta.2 - 2022-8-12

### Added

+ core: Add oneshot_command method to ComponentSender
+ core: Implement FactoryView for adw::Carousel
+ components: Complete port to 0.5
+ examples: More examples ported to 0.5

### Changed

+ core: Rename InitParams to Init
+ core: Pass senders by value
+ core: Make factories use FactoryComponentSender instead of individual senders for input and output
+ core: Remove generics from FactoryComponent

### Fixed

+ macros: Fix unsoundness with thread local memory

## 0.5.0-beta.1 - 2022-7-26

### Added

+ core: Introduce commands

### Changed

+ core: The Component trait replaces AppUpdate, ComponentUpdate, AsyncComponentUpdate, MessageHandler, MicroModel, MicroWidgets, Components and Widgets
+ core: Replace FactoryPrototype with FactoryComponent
+ core: Drop FactoryVec and make FactoryVecDeque easier to use
+ core: Improved component initialization and lifecycle
+ macros: Replace iterate, track and watch with attributes
+ macros: Replace args! with only parenthesis
+ macros: Improved macro syntax
+ examples: Many rewrites for the new version

## 0.4.4 - 2022-3-30

### Changed

+ all: Repositories were transferred to the Relm4 organization

### Fixed

+ macros: Don't interpret expr != expr as macro
+ core: Always initialize GTK/Libadwaita before running apps
+ macros: Some doc link fixes

## 0.4.3 - 2022-3-13

### Added

+ core: Add WidgetRef trait to make AsRef easier accessible for widgets
+ macros: Destructure widgets in Widgets::view

### Fixed

+ macros: Use correct widget type in derive macro for components
+ macros: Fix parsing of `property: value == other,` expressions
+ core: Fixed the position type for TabView
+ core: Fixed state changes in FactoryVec (by [V02460](https://github.com/V02460))
+ macros: Parse whole expressions instead of just literals

## 0.4.2 - 2022-2-4

### Added

+ macros: The view macro now allows dereferencing widgets with *

### Fixed

+ core: Fixed clear method of FactoryVec
+ macros: The micro_component macro now parses post_view correctly
+ macros: Fix the ordering of properties in the view macro
+ macros: Fix the ordering of widget assignments in the view macro

## 0.4.1 - 2022-1-17

### Added

+ macros: Improved documentation

### Fixed

+ core: Action macros now include the required traits themselves
+ macros: Allow connecting events in the view macro

## 0.4.0 - 2022-1-16

### Added

+ all: Update gtk4-rs to v0.4
+ core: Introduce the "macro" feature as alternative to using relm4-macros separately
+ macros: Add a macros for MicroComponents and Factories
+ macros: Add a post_view function to execute code after the view code of the macro
+ macros: Allow using the view and menu macros independently from the widget macro
+ macros: Allow using mutable widgets in view
+ macros: Improve error messages for anonymous widgets

### Changed

+ core: Renamed methods of the FactoryPrototype trait to better match with the rest of Relm4
+ macros: manual_view is now called pre_view
+ book: Reworked introduction and first chapter

### Fixed

+ core: Fix panic caused by the clear method of FactoryVecDeque

## 0.4.0-beta.3 - 2021-12-28

### Added

+ core: A factory view implementation for libadwaita's StackView
+ macros: Allow early returns in manual_view (by [euclio](https://github.com/euclio))

### Changed

+ core: Make GTK's command line argument handling optional (by [euclio](https://github.com/euclio))
+ core: DynamicIndex now implements Send but panics when used on other threads

## 0.4.0-beta.2 - 2021-11-26

+ macros: Add optional returned widget syntax

## 0.4.0-beta.1 - 2021-11-21

### Added

+ core: Micro components
+ core: Type safe actions API
+ macros: Menu macro for creating menus
+ macros: New returned widget syntax
+ examples Micro components example

### Changed

+ core: Initialize widgets from the outermost components to the app
+ macros: component! removed and parent! was added instead

### Removed

+ core: RelmComponent::with_new_thread

## 0.2.1 - 2021-10-17

### Added

+ core: Added sender method to RelmComponent
+ macros: New shorthand tracker syntax
+ macros: Allow generic function parameters in properties

### Changed

+ core: Use adw::Application when "libadwaita" feature is active

## 0.2.0 - 2021-10-09

### Changed

+ core: Pass model in connect_components function of the Widgets trait
+ core: Mini rework of factories
+ core: Removed DefaultWidgets trait in favor of Default implementations in gkt4-rs
+ book: Many book improvements by [tronta](https://github.com/tronta)

### Added

+ core: Added with_app method that allows passing an existing gtk::Application to Relm4
+ core: Methods to access the widgets of components
+ core: Re-export for gtk
+ macros: Support named arguments in the widget macro (by [mskorkowski](https://github.com/mskorkowski))
+ macros: Support usage of re-export paths in the widget macro (by [mskorkowski](https://github.com/mskorkowski))
+ macros: Added error message when confusing `=` and `:`
+ macros: Allow usage of visibilities other than pub
+ macros: New pre_connect_components and post_connect_components for manual components code

### Fixed

+ macros: Parsing the first widget should now always work as expected
+ macros: [#20](https://github.com/Relm4/relm4/issues/20) Fix wrong order when using components in the widget macro

## 0.1.0 - 2021-09-06

### Added

+ core: Added message handler type
+ core: More methods for factory data structures
+ macros: Add syntax for connecting events with components
+ examples: Stack example
+ book: Added macro expansion chapter

### Changed

+ book: Added message handler chapter and reworked the threads and async chapter
+ book: Many book improvements by [tronta](https://github.com/tronta)
+ core: The send! macro no longer clones the sender
+ macros: Make fields of public widgets public
+ components: Use &'static str instead of String for configurations
+ examples: Many improvements

### Fixed

+ macros: Use fully qualified syntax for factories
+ macros: Passing additional arguments now works for components and other properties, too.

## 0.1.0-beta.9 - 2021-08-24

### Added

+ components: Open button with automatic recent files list
+ components: Removed trait duplication and added more docs
+ core: Iterators added to factory data structures
+ core: More widgets added as FactoryView

### Changed

+ book: Many book improvements by [tronta](https://github.com/tronta)
+ core: Removed class name methods from WidgetPlus [#14](https://github.com/Relm4/relm4/pull/14)

### Fixed

+ macros: Parsing additional fields should be more stable now
+ macros: Widgets can not include comments at the top

## 0.1.0-beta.8 - 2021-08-20

### Added

+ core: Support for libadwaita 🎉
+ macros: Fully qualified syntax for trait disambiguation
+ macros: Allow passing additional arguments to widget initialization (useful e.g. for grids)
+ book: Reusable components and widget macro reference chapters

### Changed

+ macros: Improved error messages

## 0.1.0-beta.7 - 2021-08-19

### Added

+ book: Factory, components, worker and thread + async chapters

### Changed

+ core: get and get_mut of FactoryVec and FactoryVecDeque now return an Option to prevent panics

### Fixed

+ macros: Fixed components
+ core: Fixed unsound removal of elements in FactoryVecDeque


## 0.1.0-beta.6 - 2021-08-18

### Changed

+ core: Improved and adjusted the FactoryPrototype trait

### Added

+ core: Added the FactoryListView trait for more flexibility
+ core: Added a FactoryVecDeque container
+ core: Implemented FactoryView and FactoryListView for more widgets
+ examples: More examples

### Fixed

+ macros: Fixed the factory! macro

## 0.1.0-beta.5 - 2021-08-15

### Added

+ core: Drawing handler for gtk::DrawingArea
+ core: New CSS methods in WidgetPlus trait
+ examples: Many new examples

### Changed

+ core: Many doc improvements
+ macros: Improved tracker! macro<|MERGE_RESOLUTION|>--- conflicted
+++ resolved
@@ -3,14 +3,11 @@
 ## Unreleased
 
 ### Added
-<<<<<<< HEAD
 
 + core: Add builder for initializing async factories
 + core: Add `launch_default()` method to factory builders for launching with default parent widget
-=======
 + core: Implement `RelmContainerExt` for libadwaita 1.4's `NavigationView`
 + core: Implement `RelmSetChildExt` for libadwaita 1.4's `NavigationPage`
->>>>>>> 8f8d49d2
 
 ### Changed
 
