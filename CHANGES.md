# Changelog

## Unreleased

### Added
+ relm4: Added `dox` feature to be able to build the docs without the dependencies
+ relm4-components: Added `dox` feature to be able to build the docs without the dependencies
+ core: Added widget templates
+ examples: Add libadwaita Leaflet sidebar example
+ core: Allow changing the priority of event loops of components
+ core: Impl `ContainerChild` and `RelmSetChildExt` for `adw::ToastOverlay`
+ examples: Port entry, actions and popover examples to 0.5

### Changed

<<<<<<< HEAD
+ core: Improved `DrawHandler`
=======
+ relm4: Made the `macros` feature a default feature
+ relm4: Removed `all` feature
>>>>>>> 762c5624
+ core: Remove async-oneshot dependency and replace it with tokio's oneshot channel
+ core: Remove WidgetPlus in favor of RelmWidgetExt
+ core: Add convenience getter-methods to Controller
+ core: `add_action` of `RelmActionGroup` now takes a reference to a `RelmAction` as a parameter
+ examples: Many improvements
+ macros: `parse_with_path`, `update_stream`, `inject_view_code` and `generate_tokens` take references for some of their parameters
+ artwork: Update logo

### Fixed

+ macros: Fix usage of RelmContainerExt with local_ref attribute
+ macros: Report RelmContainerExt error at the correct span

## 0.5.0-beta.3 - 2022-9-28

### Added

+ core: Add `iter_mut` to `FactoryVecDeque`
+ core: Impl extension traits and `FactoryView` for `adw::PreferencesGroup`
+ core: Add a `prelude` module that contains commonly imported traits and types
+ core: Implement RelmContainerExt for Leaflet, Carousel and TabView
+ core: Add `iter()` method to `FactoryVecDeque`
+ core: Add getter for global application to simplify graceful shutdown of applications
+ core: Add MessageBroker type to allow communication between components on different levels
+ core: Return a clone of the `DynamicIndex` after inserting into a factory
+ macros: Add shorthand syntax for simple input messages
+ macros: Add chain attribute for properties
+ components: Add `SimpleComboBox` type as a more idiomatic wrapper around `gtk::ComboBoxText`
+ components: Port `OpenButton` to 0.5
+ book: Many chapters ported to 0.5

### Changed

+ core: Improve `SharedState` interface and prefer method names related to `RwLock`
+ core: Remove Debug requirement for FactoryComponent
+ core: Remove `input` and `output` fields on `ComponentSender` and `FactoryComponentSender` in favor of `input_sender` and `output_sender` methods
+ core: Make `ComponentSender` and `FactoryComponentSender` structs instead of type aliases
+ core: Increase MSRV to 1.63 to match the gtk4 crate
+ core: Rename `ParentMsg` and `output_to_parent_msg` to `ParentInput` and `output_to_parent_input`, respectively.
+ core: Do not call `gtk_init` and `adw_init` in favor of the application startup handler
+ core: Remove `Application` type alias in favor of `gtk::Application`
+ core: Make `app` field on `RelmApp` private
+ core: Use late initialization for transient_for and its native variant
+ core: Rename InitParams to Init in SimpleComponent and Worker too
+ macros: Don't generate dead code in the widgets struct
+ macros: Improve error reporting on invalid trait implementations

### Fixed

+ core: Append children for `gtk::Dialog` to its content area instead of using `set_child`
+ macros: Fix returned widgets assignment in the view macro

### Misc

+ all: Use more clippy lints and clean up the code in general

## 0.5.0-beta.2 - 2022-8-12

### Added

+ core: Add oneshot_command method to ComponentSender
+ core: Implement FactoryView for adw::Carousel
+ components: Complete port to 0.5
+ examples: More examples ported to 0.5

### Changed

+ core: Rename InitParams to Init
+ core: Pass senders by value
+ core: Make factories use FactoryComponentSender instead of individual senders for input and output
+ core: Remove generics from FactoryComponent

### Fixed

+ macros: Fix unsoundness with thread local memory

## 0.5.0-beta.1 - 2022-7-26

### Added

+ core: Introduce commands

### Changed

+ core: The Component trait replaces AppUpdate, ComponentUpdate, AsyncComponentUpdate, MessageHandler, MicroModel, MicroWidgets, Components and Widgets
+ core: Replace FactoryPrototype with FactoryComponent
+ core: Drop FactoryVec and make FactoryVecDeque easier to use
+ core: Improved component initialization and lifecycle
+ macros: Replace iterate, track and watch with attributes
+ macros: Replace args! with only parenthesis
+ macros: Improved macro syntax
+ examples: Many rewrites for the new version

## 0.4.4 - 2022-3-30

### Changed

+ all: Repositories were transferred to the Relm4 organization

### Fixed

+ macros: Don't interpret expr != expr as macro
+ core: Always initialize GTK/Libadwaita before running apps
+ macros: Some doc link fixes

## 0.4.3 - 2022-3-13

### Added

+ core: Add WidgetRef trait to make AsRef easier accessible for widgets
+ macros: Destructure widgets in Widgets::view

### Fixed

+ macros: Use correct widget type in derive macro for components
+ macros: Fix parsing of `property: value == other,` expressions
+ core: Fixed the position type for TabView
+ core: Fixed state changes in FactoryVec (by [V02460](https://github.com/V02460))
+ macros: Parse whole expressions instead of just literals

## 0.4.2 - 2022-2-4

### Added

+ macros: The view macro now allows dereferencing widgets with *

### Fixed

+ core: Fixed clear method of FactoryVec
+ macros: The micro_component macro now parses post_view correctly
+ macros: Fix the ordering of properties in the view macro
+ macros: Fix the ordering of widget assignments in the view macro

## 0.4.1 - 2022-1-17

### Added

+ macros: Improved documentation

### Fixed

+ core: Action macros now include the required traits themselves
+ macros: Allow connecting events in the view macro

## 0.4.0 - 2022-1-16

### Added

+ all: Update gtk4-rs to v0.4
+ core: Introduce the "macro" feature as alternative to using relm4-macros separately
+ macros: Add a macros for MicroComponents and Factories
+ macros: Add a post_view function to execute code after the view code of the macro
+ macros: Allow using the view and menu macros independently from the widget macro
+ macros: Allow using mutable widgets in view
+ macros: Improve error messages for anonymous widgets

### Changed

+ core: Renamed methods of the FactoryPrototype trait to better match with the rest of Relm4
+ macros: manual_view is now called pre_view
+ book: Reworked introduction and first chapter

### Fixed

+ core: Fix panic caused by the clear method of FactoryVecDeque

## 0.4.0-beta.3 - 2021-12-28

### Added

+ core: A factory view implementation for libadwaita's StackView
+ macros: Allow early returns in manual_view (by [euclio](https://github.com/euclio))

### Changed

+ core: Make GTK's command line argument handling optional (by [euclio](https://github.com/euclio))
+ core: DynamicIndex now implements Send but panics when used on other threads

## 0.4.0-beta.2 - 2021-11-26

+ macros: Add optional returned widget syntax

## 0.4.0-beta.1 - 2021-11-21

### Added

+ core: Micro components
+ core: Type safe actions API
+ macros: Menu macro for creating menus
+ macros: New returned widget syntax
+ examples Micro components example

### Changed

+ core: Initialize widgets from the outermost components to the app
+ macros: component! removed and parent! was added instead

### Removed

+ core: RelmComponent::with_new_thread

## 0.2.1 - 2021-10-17

### Added

+ core: Added sender method to RelmComponent
+ macros: New shorthand tracker syntax
+ macros: Allow generic function parameters in properties

### Changed

+ core: Use adw::Application when "libadwaita" feature is active

## 0.2.0 - 2021-10-09

### Changed

+ core: Pass model in connect_components function of the Widgets trait
+ core: Mini rework of factories
+ core: Removed DefaultWidgets trait in favor of Default implementations in gkt4-rs
+ book: Many book improvements by [tronta](https://github.com/tronta)

### Added

+ core: Added with_app method that allows passing an existing gtk::Application to Relm4
+ core: Methods to access the widgets of components
+ core: Re-export for gtk
+ macros: Support named arguments in the widget macro (by [mskorkowski](https://github.com/mskorkowski))
+ macros: Support usage of re-export paths in the widget macro (by [mskorkowski](https://github.com/mskorkowski))
+ macros: Added error message when confusing `=` and `:`
+ macros: Allow usage of visibilities other than pub
+ macros: New pre_connect_components and post_connect_components for manual components code

### Fixed

+ macros: Parsing the first widget should now always work as expected
+ macros: [#20](https://github.com/Relm4/relm4/issues/20) Fix wrong order when using components in the widget macro

## 0.1.0 - 2021-09-06

### Added

+ core: Added message handler type
+ core: More methods for factory data structures
+ macros: Add syntax for connecting events with components
+ examples: Stack example
+ book: Added macro expansion chapter

### Changed

+ book: Added message handler chapter and reworked the threads and async chapter
+ book: Many book improvements by [tronta](https://github.com/tronta)
+ core: The send! macro no longer clones the sender
+ macros: Make fields of public widgets public
+ components: Use &'static str instead of String for configurations
+ examples: Many improvements

### Fixed

+ macros: Use fully qualified syntax for factories
+ macros: Passing additional arguments now works for components and other properties, too.

## 0.1.0-beta.9 - 2021-08-24

### Added

+ components: Open button with automatic recent files list
+ components: Removed trait duplication and added more docs
+ core: Iterators added to factory data structures
+ core: More widgets added as FactoryView

### Changed

+ book: Many book improvements by [tronta](https://github.com/tronta)
+ core: Removed class name methods from WidgetPlus [#14](https://github.com/Relm4/relm4/pull/14)

### Fixed

+ macros: Parsing additional fields should be more stable now
+ macros: Widgets can not include comments at the top

## 0.1.0-beta.8 - 2021-08-20

### Added

+ core: Support for libadwaita 🎉
+ macros: Fully qualified syntax for trait disambiguation
+ macros: Allow passing additional arguments to widget initialization (useful e.g. for grids)
+ book: Reusable components and widget macro reference chapters

### Changed

+ macros: Improved error messages

## 0.1.0-beta.7 - 2021-08-19

### Added

+ book: Factory, components, worker and thread + async chapters

### Changed

+ core: get and get_mut of FactoryVec and FactoryVecDeque now return an Option to prevent panics

### Fixed

+ macros: Fixed components
+ core: Fixed unsound removal of elements in FactoryVecDeque


## 0.1.0-beta.6 - 2021-08-18

### Changed

+ core: Improved and adjusted the FactoryPrototype trait

### Added

+ core: Added the FactoryListView trait for more flexibility
+ core: Added a FactoryVecDeque container
+ core: Implemented FactoryView and FactoryListView for more widgets
+ examples: More examples

### Fixed

+ macros: Fixed the factory! macro

## 0.1.0-beta.5 - 2021-08-15

### Added

+ core: Drawing handler for gtk::DrawingArea
+ core: New CSS methods in WidgetPlus trait
+ examples: Many new examples

### Changed

+ core: Many doc improvements
+ macros: Improved tracker! macro<|MERGE_RESOLUTION|>--- conflicted
+++ resolved
@@ -3,8 +3,9 @@
 ## Unreleased
 
 ### Added
-+ relm4: Added `dox` feature to be able to build the docs without the dependencies
-+ relm4-components: Added `dox` feature to be able to build the docs without the dependencies
+
++ core: Added `dox` feature to be able to build the docs without the dependencies
++ components: Added `dox` feature to be able to build the docs without the dependencies
 + core: Added widget templates
 + examples: Add libadwaita Leaflet sidebar example
 + core: Allow changing the priority of event loops of components
@@ -13,12 +14,9 @@
 
 ### Changed
 
-<<<<<<< HEAD
 + core: Improved `DrawHandler`
-=======
-+ relm4: Made the `macros` feature a default feature
-+ relm4: Removed `all` feature
->>>>>>> 762c5624
++ core: Made the `macros` feature a default feature
++ core: Removed `all` feature
 + core: Remove async-oneshot dependency and replace it with tokio's oneshot channel
 + core: Remove WidgetPlus in favor of RelmWidgetExt
 + core: Add convenience getter-methods to Controller
