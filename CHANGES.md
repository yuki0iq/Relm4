# Changelog

## Unreleased

### Added

<<<<<<< HEAD
+ macros: Support submenus in menu! macro
=======
+ macros: Support widget templates as root widgets of components and factories
+ macros: Implement `Clone` for widget templates
>>>>>>> ff6de15c

### Fixed

+ core: Call shutdown on components even on application shutdown
+ core: Clearing a factory properly calls the shutdown method of its elements
+ components: Fix doc links to examples on GitHub

## 0.5.0-rc.2 - 2023-2-5

### Changed

+ core: Increase MSRV to 1.64 to match the gtk4 crate
+ all: Move examples into the corresponding crates

### Added

+ core: Add `broadcast` to `FactoryVecDeque`

### Fixed

+ core: Don't crash when the application is started multiple times
+ core: Support tokio also on local futures
+ core: Prevent leaking `CommandSenderInner` struct
+ core: Improve error message when sending input messages to dropped components
+ core: Fix scaping of examples on docs.rs
+ core: Fix crash caused by UID overflow with very large or frequently changing factories
+ macros: Fix clippy warning triggered by the view macro in some edge cases
+ macros: Import `relm4::ComponentSender` isn’t longer required

## 0.5.0-rc.1 - 2022-12-21

### Added

+ core: Add `try_read` and `try_write` methods to `SharedState`
+ core: Allow initializing `FactoryVecDeque` from a `Vec` and make it cloneable
+ core: Support factories with `adw::PreferencePage`

### Changed

+ core: Pass `&self` to the `Position::position()` function for positioning widgets
+ core: Take `&str` instead of `&[u8]` in `set_global_css()`
+ macros: Allow expressions for names of menu entries

### Fixed

+ core: Initialize GTK when calling `RelmApp::new()`

## 0.5.0-beta.5 - 2022-11-26

### Added

+ core: Add asynchronous components including macro support
+ core: Add asynchronous factories including macro support
+ core: Temporary widget initialization for async components and factories
+ core: Add `LoadingWidgets` to help with temporary loading widgets in async factories and components
+ core: Add `Reducer` as message based alternative to `SharedState`
+ core: Synchronous API for commands
+ core: Remove async-broadcast dependency
+ core: Runtimes of `Component`s and `AsyncComponents` can now be detached for a static lifetime
+ core: Add `ComponentStream` as alternative to `Controller` that implements `Stream` for async message handling
+ core: Add `gnome_42` and `gnome_43` feature flags
+ core: Implement `RelmContainerExt` for `adw::Squeezer`
+ core: Implement `RelmSetChildExt` for `gtk::WindowHandle`
+ macros: Auto-generate the name of the `Widgets` type if possible

### Changed

+ core: Rename `FactoryComponentSender` to `FactorySender` and `AsyncFactoryComponentSender` to `AsyncFactorySender`
+ core: The sender API now supports proper error handling
+ core: Pass `Root` during `update` and `update_cmd` for `Component` and `AsyncComponent`
+ core: Rename `OnDestroy` to `RelmObjectExt`
+ core: Remove `EmptyRoot` in favor of the unit type
+ macros: Allow using methods calls as widget initializers in the `view` macro
+ macros: Explicitly using `visibility` as attribute name is no longer supported

### Fixed

+ all: Fix doc builds on docs.rs and add a CI job to prevent future doc failures
+ core: Fix various bugs related to component shutdown
+ core: `shutdown` on `Component` now works as expected
+ core: `shutdown` on `FactoryComponent` now works as expected
+ core: `transient_for` on `ComponentBuilder` now works properly when called after the application has been initialized
+ macros: Mark template children of public widget templates as public as well
+ macros: Only get template children in scope when they are actually used
+ macros: Fix type parsing after arrow operator in widget assignments

## 0.5.0-beta.4 - 2022-10-24

### Added

+ core: Added `dox` feature to be able to build the docs without the dependencies
+ core: Added widget templates
+ core: Allow changing the priority of event loops of components
+ core: Impl `ContainerChild` and `RelmSetChildExt` for `adw::ToastOverlay`
+ components: Added `dox` feature to be able to build the docs without the dependencies
+ examples: Add libadwaita Leaflet sidebar example
+ examples: Port entry, actions and popover examples to 0.5

### Changed

+ core: Improved `DrawHandler`
+ core: Made the `macros` feature a default feature
+ core: Remove async-oneshot dependency and replace it with tokio's oneshot channel
+ core: Remove WidgetPlus in favor of RelmWidgetExt
+ core: Add convenience getter-methods to Controller
+ core: `add_action` of `RelmActionGroup` now takes a reference to a `RelmAction` as a parameter
+ examples: Many improvements
+ macros: `parse_with_path`, `update_stream`, `inject_view_code` and `generate_tokens` take references for some of their parameters
+ artwork: Update logo

### Fixed

+ macros: Fix usage of RelmContainerExt with local_ref attribute
+ macros: Report RelmContainerExt error at the correct span

## 0.5.0-beta.3 - 2022-9-28

### Added

+ core: Add `iter_mut` to `FactoryVecDeque`
+ core: Impl extension traits and `FactoryView` for `adw::PreferencesGroup`
+ core: Add a `prelude` module that contains commonly imported traits and types
+ core: Implement RelmContainerExt for Leaflet, Carousel and TabView
+ core: Add `iter()` method to `FactoryVecDeque`
+ core: Add getter for global application to simplify graceful shutdown of applications
+ core: Add MessageBroker type to allow communication between components on different levels
+ core: Return a clone of the `DynamicIndex` after inserting into a factory
+ macros: Add shorthand syntax for simple input messages
+ macros: Add chain attribute for properties
+ components: Add `SimpleComboBox` type as a more idiomatic wrapper around `gtk::ComboBoxText`
+ components: Port `OpenButton` to 0.5
+ book: Many chapters ported to 0.5

### Changed

+ core: Improve `SharedState` interface and prefer method names related to `RwLock`
+ core: Remove Debug requirement for FactoryComponent
+ core: Remove `input` and `output` fields on `ComponentSender` and `FactoryComponentSender` in favor of `input_sender` and `output_sender` methods
+ core: Make `ComponentSender` and `FactoryComponentSender` structs instead of type aliases
+ core: Increase MSRV to 1.63 to match the gtk4 crate
+ core: Rename `ParentMsg` and `output_to_parent_msg` to `ParentInput` and `output_to_parent_input`, respectively.
+ core: Do not call `gtk_init` and `adw_init` in favor of the application startup handler
+ core: Remove `Application` type alias in favor of `gtk::Application`
+ core: Make `app` field on `RelmApp` private
+ core: Use late initialization for transient_for and its native variant
+ core: Rename InitParams to Init in SimpleComponent and Worker too
+ macros: Don't generate dead code in the widgets struct
+ macros: Improve error reporting on invalid trait implementations

### Fixed

+ core: Append children for `gtk::Dialog` to its content area instead of using `set_child`
+ macros: Fix returned widgets assignment in the view macro

### Misc

+ all: Use more clippy lints and clean up the code in general

## 0.5.0-beta.2 - 2022-8-12

### Added

+ core: Add oneshot_command method to ComponentSender
+ core: Implement FactoryView for adw::Carousel
+ components: Complete port to 0.5
+ examples: More examples ported to 0.5

### Changed

+ core: Rename InitParams to Init
+ core: Pass senders by value
+ core: Make factories use FactoryComponentSender instead of individual senders for input and output
+ core: Remove generics from FactoryComponent

### Fixed

+ macros: Fix unsoundness with thread local memory

## 0.5.0-beta.1 - 2022-7-26

### Added

+ core: Introduce commands

### Changed

+ core: The Component trait replaces AppUpdate, ComponentUpdate, AsyncComponentUpdate, MessageHandler, MicroModel, MicroWidgets, Components and Widgets
+ core: Replace FactoryPrototype with FactoryComponent
+ core: Drop FactoryVec and make FactoryVecDeque easier to use
+ core: Improved component initialization and lifecycle
+ macros: Replace iterate, track and watch with attributes
+ macros: Replace args! with only parenthesis
+ macros: Improved macro syntax
+ examples: Many rewrites for the new version

## 0.4.4 - 2022-3-30

### Changed

+ all: Repositories were transferred to the Relm4 organization

### Fixed

+ macros: Don't interpret expr != expr as macro
+ core: Always initialize GTK/Libadwaita before running apps
+ macros: Some doc link fixes

## 0.4.3 - 2022-3-13

### Added

+ core: Add WidgetRef trait to make AsRef easier accessible for widgets
+ macros: Destructure widgets in Widgets::view

### Fixed

+ macros: Use correct widget type in derive macro for components
+ macros: Fix parsing of `property: value == other,` expressions
+ core: Fixed the position type for TabView
+ core: Fixed state changes in FactoryVec (by [V02460](https://github.com/V02460))
+ macros: Parse whole expressions instead of just literals

## 0.4.2 - 2022-2-4

### Added

+ macros: The view macro now allows dereferencing widgets with *

### Fixed

+ core: Fixed clear method of FactoryVec
+ macros: The micro_component macro now parses post_view correctly
+ macros: Fix the ordering of properties in the view macro
+ macros: Fix the ordering of widget assignments in the view macro

## 0.4.1 - 2022-1-17

### Added

+ macros: Improved documentation

### Fixed

+ core: Action macros now include the required traits themselves
+ macros: Allow connecting events in the view macro

## 0.4.0 - 2022-1-16

### Added

+ all: Update gtk4-rs to v0.4
+ core: Introduce the "macro" feature as alternative to using relm4-macros separately
+ macros: Add a macros for MicroComponents and Factories
+ macros: Add a post_view function to execute code after the view code of the macro
+ macros: Allow using the view and menu macros independently from the widget macro
+ macros: Allow using mutable widgets in view
+ macros: Improve error messages for anonymous widgets

### Changed

+ core: Renamed methods of the FactoryPrototype trait to better match with the rest of Relm4
+ macros: manual_view is now called pre_view
+ book: Reworked introduction and first chapter

### Fixed

+ core: Fix panic caused by the clear method of FactoryVecDeque

## 0.4.0-beta.3 - 2021-12-28

### Added

+ core: A factory view implementation for libadwaita's StackView
+ macros: Allow early returns in manual_view (by [euclio](https://github.com/euclio))

### Changed

+ core: Make GTK's command line argument handling optional (by [euclio](https://github.com/euclio))
+ core: DynamicIndex now implements Send but panics when used on other threads

## 0.4.0-beta.2 - 2021-11-26

+ macros: Add optional returned widget syntax

## 0.4.0-beta.1 - 2021-11-21

### Added

+ core: Micro components
+ core: Type safe actions API
+ macros: Menu macro for creating menus
+ macros: New returned widget syntax
+ examples Micro components example

### Changed

+ core: Initialize widgets from the outermost components to the app
+ macros: component! removed and parent! was added instead

### Removed

+ core: RelmComponent::with_new_thread

## 0.2.1 - 2021-10-17

### Added

+ core: Added sender method to RelmComponent
+ macros: New shorthand tracker syntax
+ macros: Allow generic function parameters in properties

### Changed

+ core: Use adw::Application when "libadwaita" feature is active

## 0.2.0 - 2021-10-09

### Changed

+ core: Pass model in connect_components function of the Widgets trait
+ core: Mini rework of factories
+ core: Removed DefaultWidgets trait in favor of Default implementations in gkt4-rs
+ book: Many book improvements by [tronta](https://github.com/tronta)

### Added

+ core: Added with_app method that allows passing an existing gtk::Application to Relm4
+ core: Methods to access the widgets of components
+ core: Re-export for gtk
+ macros: Support named arguments in the widget macro (by [mskorkowski](https://github.com/mskorkowski))
+ macros: Support usage of re-export paths in the widget macro (by [mskorkowski](https://github.com/mskorkowski))
+ macros: Added error message when confusing `=` and `:`
+ macros: Allow usage of visibilities other than pub
+ macros: New pre_connect_components and post_connect_components for manual components code

### Fixed

+ macros: Parsing the first widget should now always work as expected
+ macros: [#20](https://github.com/Relm4/relm4/issues/20) Fix wrong order when using components in the widget macro

## 0.1.0 - 2021-09-06

### Added

+ core: Added message handler type
+ core: More methods for factory data structures
+ macros: Add syntax for connecting events with components
+ examples: Stack example
+ book: Added macro expansion chapter

### Changed

+ book: Added message handler chapter and reworked the threads and async chapter
+ book: Many book improvements by [tronta](https://github.com/tronta)
+ core: The send! macro no longer clones the sender
+ macros: Make fields of public widgets public
+ components: Use &'static str instead of String for configurations
+ examples: Many improvements

### Fixed

+ macros: Use fully qualified syntax for factories
+ macros: Passing additional arguments now works for components and other properties, too.

## 0.1.0-beta.9 - 2021-08-24

### Added

+ components: Open button with automatic recent files list
+ components: Removed trait duplication and added more docs
+ core: Iterators added to factory data structures
+ core: More widgets added as FactoryView

### Changed

+ book: Many book improvements by [tronta](https://github.com/tronta)
+ core: Removed class name methods from WidgetPlus [#14](https://github.com/Relm4/relm4/pull/14)

### Fixed

+ macros: Parsing additional fields should be more stable now
+ macros: Widgets can not include comments at the top

## 0.1.0-beta.8 - 2021-08-20

### Added

+ core: Support for libadwaita 🎉
+ macros: Fully qualified syntax for trait disambiguation
+ macros: Allow passing additional arguments to widget initialization (useful e.g. for grids)
+ book: Reusable components and widget macro reference chapters

### Changed

+ macros: Improved error messages

## 0.1.0-beta.7 - 2021-08-19

### Added

+ book: Factory, components, worker and thread + async chapters

### Changed

+ core: get and get_mut of FactoryVec and FactoryVecDeque now return an Option to prevent panics

### Fixed

+ macros: Fixed components
+ core: Fixed unsound removal of elements in FactoryVecDeque


## 0.1.0-beta.6 - 2021-08-18

### Changed

+ core: Improved and adjusted the FactoryPrototype trait

### Added

+ core: Added the FactoryListView trait for more flexibility
+ core: Added a FactoryVecDeque container
+ core: Implemented FactoryView and FactoryListView for more widgets
+ examples: More examples

### Fixed

+ macros: Fixed the factory! macro

## 0.1.0-beta.5 - 2021-08-15

### Added

+ core: Drawing handler for gtk::DrawingArea
+ core: New CSS methods in WidgetPlus trait
+ examples: Many new examples

### Changed

+ core: Many doc improvements
+ macros: Improved tracker! macro<|MERGE_RESOLUTION|>--- conflicted
+++ resolved
@@ -4,12 +4,9 @@
 
 ### Added
 
-<<<<<<< HEAD
 + macros: Support submenus in menu! macro
-=======
 + macros: Support widget templates as root widgets of components and factories
 + macros: Implement `Clone` for widget templates
->>>>>>> ff6de15c
 
 ### Fixed
 
