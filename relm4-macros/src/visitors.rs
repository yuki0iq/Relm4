use std::mem;

use proc_macro2::TokenStream;
use quote::quote;
use syn::visit::{self, Visit};
use syn::visit_mut::{self, VisitMut};
use syn::LocalInit;

use crate::additional_fields::AdditionalFields;
use crate::menu::Menus;
use crate::util;
use crate::widgets::ViewWidgets;

#[derive(Debug)]
pub(super) struct ComponentVisitor<'errors> {
    pub(super) view_widgets: Option<syn::Result<ViewWidgets>>,
    pub(super) widgets_ty: Option<syn::Type>,
    pub(super) root_name: Option<syn::Ident>,
    pub(super) model_name: Option<syn::Ident>,
    pub(super) sender_name: Option<syn::Ident>,
    pub(super) additional_fields: Option<AdditionalFields>,
    pub(super) menus: Option<Menus>,
    pub(super) errors: &'errors mut Vec<syn::Error>,
}

impl<'errors> ComponentVisitor<'errors> {
    pub(super) fn new(errors: &'errors mut Vec<syn::Error>) -> Self {
        ComponentVisitor {
            view_widgets: None,
            widgets_ty: None,
            root_name: None,
            model_name: None,
            sender_name: None,
            additional_fields: None,
            menus: None,
            errors,
        }
    }
}

impl VisitMut for ComponentVisitor<'_> {
    fn visit_impl_item_mut(&mut self, item: &mut syn::ImplItem) {
        let mut remove = false;

        match item {
            syn::ImplItem::Macro(mac) => {
                match mac.mac.path.get_ident().map(ToString::to_string).as_deref() {
                    Some("view") => {
                        if self.view_widgets.is_some() {
                            self.errors
                                .push(syn::Error::new_spanned(&mac, "duplicate view macro"));
                        }

                        self.view_widgets.replace(mac.mac.parse_body());

                        remove = true;
                    }
                    Some("additional_fields") => {
                        match mac.mac.parse_body::<AdditionalFields>() {
                            Ok(fields) => {
                                let existing = self.additional_fields.replace(fields);

                                if existing.is_some() {
                                    self.errors.push(syn::Error::new_spanned(
                                        mac,
                                        "duplicate additional_fields macro",
                                    ));
                                }
                            }
                            Err(e) => {
                                self.errors.push(e);
                            }
                        };

                        remove = true;
                    }
                    Some("menu") => {
                        match mac.mac.parse_body::<Menus>() {
                            Ok(menu) => {
                                let existing = self.menus.replace(menu);

                                if existing.is_some() {
                                    self.errors
                                        .push(syn::Error::new_spanned(mac, "duplicate menu macro"));
                                }
                            }
                            Err(e) => {
                                self.errors.push(e);
                            }
                        };
                        remove = true;
                    }
                    _ => (),
                }
            }
            syn::ImplItem::Fn(func) => {
                if &*func.sig.ident.to_string() == "init" {
                    let mut init_fn_visitor = InitFnVisitor::default();
                    init_fn_visitor.visit_impl_item_fn(func);

                    self.model_name = init_fn_visitor.model_name;
                    self.sender_name = init_fn_visitor.sender_name;
                    self.root_name = init_fn_visitor.root_name;
                    self.errors.append(&mut init_fn_visitor.errors);
                }
            }
            _ => (),
        }

        if remove {
            *item = null_item();
        }

        visit_mut::visit_impl_item_mut(self, item);
    }

    fn visit_impl_item_type_mut(&mut self, ty: &mut syn::ImplItemType) {
        if ty.ident == "Widgets" {
            self.widgets_ty = Some(ty.ty.clone());
        }
    }
}

#[derive(Debug)]
pub(super) struct FactoryComponentVisitor<'errors> {
    pub(super) view_widgets: Option<syn::Result<ViewWidgets>>,
    pub(super) widgets_ty: Option<syn::Type>,
    pub(super) index_ty: Option<syn::Type>,
    pub(super) init_widgets: Option<syn::ImplItemFn>,
    pub(super) root_name: Option<syn::Ident>,
    pub(super) additional_fields: Option<AdditionalFields>,
    pub(super) menus: Option<Menus>,
    pub(super) errors: &'errors mut Vec<syn::Error>,
}

impl<'errors> FactoryComponentVisitor<'errors> {
    pub(super) fn new(errors: &'errors mut Vec<syn::Error>) -> Self {
        FactoryComponentVisitor {
            view_widgets: None,
            widgets_ty: None,
            index_ty: None,
            init_widgets: None,
            root_name: None,
            additional_fields: None,
            menus: None,
            errors,
        }
    }
}

impl VisitMut for FactoryComponentVisitor<'_> {
    fn visit_impl_item_mut(&mut self, item: &mut syn::ImplItem) {
        let mut remove = false;

        match item {
            syn::ImplItem::Macro(mac) => {
                match mac.mac.path.get_ident().map(ToString::to_string).as_deref() {
                    Some("view") => {
                        if self.view_widgets.is_some() {
                            self.errors
                                .push(syn::Error::new_spanned(&mac, "duplicate view macro"));
                        }

                        self.view_widgets.replace(mac.mac.parse_body());

                        remove = true;
                    }
                    Some("additional_fields") => {
                        match mac.mac.parse_body::<AdditionalFields>() {
                            Ok(fields) => {
                                let existing = self.additional_fields.replace(fields);

                                if existing.is_some() {
                                    self.errors.push(syn::Error::new_spanned(
                                        mac,
                                        "duplicate additional_fields macro",
                                    ));
                                }
                            }
                            Err(e) => {
                                self.errors.push(e);
                            }
                        };

                        remove = true;
                    }
                    Some("menu") => {
                        match mac.mac.parse_body::<Menus>() {
                            Ok(menu) => {
                                let existing = self.menus.replace(menu);

                                if existing.is_some() {
                                    self.errors
                                        .push(syn::Error::new_spanned(mac, "duplicate menu macro"));
                                }
                            }
                            Err(e) => {
                                self.errors.push(e);
                            }
                        };
                        remove = true;
                    }
                    _ => (),
                }
            }
            syn::ImplItem::Fn(func) => {
                if &*func.sig.ident.to_string() == "init_widgets" {
                    let mut init_fn_visitor = InitWidgetsFnVisitor::default();
                    init_fn_visitor.visit_impl_item_fn(func);

                    self.root_name = init_fn_visitor.root_name;
                    self.errors.append(&mut init_fn_visitor.errors);

                    let existing = self.init_widgets.replace(func.clone());
                    if existing.is_some() {
                        self.errors.push(syn::Error::new_spanned(
                            func,
                            "duplicate init_widgets function",
                        ));
                    }
                }
            }
            _ => (),
        }

        if remove {
            *item = null_item();
        }

        visit_mut::visit_impl_item_mut(self, item);
    }

    fn visit_impl_item_type_mut(&mut self, ty: &mut syn::ImplItemType) {
        if ty.ident == "Widgets" {
            self.widgets_ty = Some(ty.ty.clone());
        } else if ty.ident == "Root" {
            self.errors.push(syn::Error::new_spanned(
                ty,
                "`Root` type is defined by `view!` macro",
            ));
        } else if ty.ident == "Index" {
            self.index_ty = Some(ty.ty.clone());
        }
    }
}

#[derive(Debug, Default)]
struct InitFnVisitor {
    root_name: Option<syn::Ident>,
    model_name: Option<syn::Ident>,
    sender_name: Option<syn::Ident>,
    errors: Vec<syn::Error>,
}

impl<'ast> Visit<'ast> for InitFnVisitor {
<<<<<<< HEAD
    fn visit_impl_item_method(&mut self, func: &'ast syn::ImplItemMethod) {
        let Some(root_arg) = func.sig.inputs.iter().nth(1) else { return };
        let root_name = util::extract_arg_ident(root_arg);
=======
    fn visit_impl_item_fn(&mut self, func: &'ast syn::ImplItemFn) {
        let root_name = match func.sig.inputs.iter().nth(1) {
            Some(syn::FnArg::Typed(pat_type)) => match &*pat_type.pat {
                syn::Pat::Ident(ident) => Ok(ident.ident.clone()),
                _ => Err(syn::Error::new_spanned(
                    pat_type,
                    "unable to determine root name",
                )),
            },
            Some(arg) => Err(syn::Error::new_spanned(
                arg,
                "unable to determine root name",
            )),
            None => Err(syn::Error::new_spanned(
                &func.sig,
                "unable to determine root name",
            )),
        };
>>>>>>> 5d729c14

        match root_name {
            Ok(root_name) => self.root_name = Some(root_name.clone()),
            Err(e) => self.errors.push(e),
        }

        let Some(sender_arg) = func.sig.inputs.iter().nth(2) else { return };
        let sender_name = util::extract_arg_ident(sender_arg);

        match sender_name {
            Ok(sender_name) => self.sender_name = Some(sender_name.clone()),
            Err(e) => self.errors.push(e),
        }

        visit::visit_impl_item_fn(self, func);
    }

    fn visit_expr_struct(&mut self, expr_struct: &'ast syn::ExprStruct) {
        let ident = &expr_struct.path.segments.last().unwrap().ident;
        if ident == "ComponentParts" || ident == "AsyncComponentParts" {
            for field in &expr_struct.fields {
                let member_name = match &field.member {
                    syn::Member::Named(ident) => Some(ident.to_string()),
                    syn::Member::Unnamed(_) => None,
                };

                if member_name.as_deref() == Some("model") {
                    let model_name = match &field.expr {
                        syn::Expr::Path(path) => {
                            if let Some(ident) = path.path.get_ident() {
                                Ok(ident.clone())
                            } else {
                                Err(syn::Error::new_spanned(
                                    path,
                                    "unable to determine model name",
                                ))
                            }
                        }
                        _ => Err(syn::Error::new_spanned(
                            &field.expr,
                            "unable to determine model name",
                        )),
                    };

                    match model_name {
                        Ok(model_name) => self.model_name = Some(model_name),
                        Err(e) => self.errors.push(e),
                    }
                }
            }
        }

        visit::visit_expr_struct(self, expr_struct);
    }
}

#[derive(Debug, Default)]
struct InitWidgetsFnVisitor {
    root_name: Option<syn::Ident>,
    errors: Vec<syn::Error>,
}

impl<'ast> Visit<'ast> for InitWidgetsFnVisitor {
<<<<<<< HEAD
    fn visit_impl_item_method(&mut self, func: &'ast syn::ImplItemMethod) {
        let Some(root_arg) = func.sig.inputs.iter().nth(2) else { return };

        let root_name = util::extract_arg_ident(root_arg);
=======
    fn visit_impl_item_fn(&mut self, func: &'ast syn::ImplItemFn) {
        let root_name = match func.sig.inputs.iter().nth(2) {
            Some(syn::FnArg::Typed(pat_type)) => match &*pat_type.pat {
                syn::Pat::Ident(ident) => Ok(ident.ident.clone()),
                _ => Err(syn::Error::new_spanned(
                    pat_type,
                    "unable to determine root name",
                )),
            },
            Some(arg) => Err(syn::Error::new_spanned(
                arg,
                "unable to determine root name",
            )),
            None => Err(syn::Error::new_spanned(
                &func.sig,
                "unable to determine root name",
            )),
        };
>>>>>>> 5d729c14

        match root_name {
            Ok(root_name) => self.root_name = Some(root_name.clone()),
            Err(e) => self.errors.push(e),
        }

        visit::visit_impl_item_fn(self, func);
    }
}

#[derive(Debug)]
pub(super) struct PreAndPostView<'errors> {
    pub(super) pre_view: Vec<syn::Stmt>,
    pub(super) post_view: Vec<syn::Stmt>,
    errors: &'errors mut Vec<syn::Error>,
}

impl<'errors> PreAndPostView<'errors> {
    pub(super) fn extract(impl_: &mut syn::ItemImpl, errors: &'errors mut Vec<syn::Error>) -> Self {
        let mut visitor = PreAndPostView {
            pre_view: vec![],
            post_view: vec![],
            errors,
        };

        visitor.visit_item_impl_mut(impl_);

        visitor
    }
}

impl VisitMut for PreAndPostView<'_> {
    fn visit_impl_item_mut(&mut self, item: &mut syn::ImplItem) {
        if let syn::ImplItem::Fn(func) = item {
            match &*func.sig.ident.to_string() {
                "pre_view" => {
                    if !self.pre_view.is_empty() {
                        self.errors.push(syn::Error::new_spanned(
                            &func,
                            "duplicate pre_view function",
                        ));
                    }

                    self.pre_view = func.block.stmts.clone();
                    *item = null_item();
                }
                "post_view" => {
                    if !self.post_view.is_empty() {
                        self.errors.push(syn::Error::new_spanned(
                            &func,
                            "duplicate post_view function",
                        ));
                    }

                    self.post_view = func.block.stmts.clone();
                    *item = null_item();
                }
                _ => (),
            }
        }

        visit_mut::visit_impl_item_mut(self, item);
    }
}

/// Expands the `view_output!` macro expression in the `init` function.
pub(crate) struct ViewOutputExpander<'errors> {
    /// Whether a `view_output!` macro expression has been successfully expanded.
    expanded: bool,

    /// View initialization code to inject before the view output.
    view_code: TokenStream,

    /// Widgets struct initialization.
    widgets_init: Box<syn::Expr>,

    errors: &'errors mut Vec<syn::Error>,
}

impl ViewOutputExpander<'_> {
    pub(crate) fn expand(
        item_impl: &mut syn::ItemImpl,
        view_code: TokenStream,
        widgets_init: Box<syn::Expr>,
        errors: &mut Vec<syn::Error>,
    ) {
        let mut expander = ViewOutputExpander {
            expanded: false,
            view_code,
            widgets_init,
            errors,
        };

        expander.visit_item_impl_mut(item_impl);
    }
}

impl VisitMut for ViewOutputExpander<'_> {
    fn visit_impl_item_fn_mut(&mut self, method: &mut syn::ImplItemFn) {
        if method.sig.ident == "init" || method.sig.ident == "init_widgets" {
            visit_mut::visit_impl_item_fn_mut(self, method);

            if !self.expanded {
                self.errors.push(syn::Error::new_spanned(method, "expected an injection point for the view macro. Try using `let widgets = view_output!();`"));
            }
        }
    }

    fn visit_stmt_mut(&mut self, stmt: &mut syn::Stmt) {
        let mut expand = false;

        if let syn::Stmt::Local(syn::Local {
            init: Some(LocalInit { expr, .. }),
            ..
        }) = stmt
        {
            if let syn::Expr::Macro(mac) = &**expr {
                if mac.mac.path.is_ident("view_output") {
                    expand = true;
                }
            }

            if expand {
                // Replace the macro invocation with the widget initialization code. Perform the
                // swap in-place to avoid a clone.
                mem::swap(expr, &mut self.widgets_init);
            }
        }

        if expand {
            let view_code = &self.view_code;

            *stmt = syn::Stmt::Expr(
                syn::Expr::Verbatim(quote! {
                    #view_code
                    #stmt
                }),
                None,
            );

            self.expanded = true;
        }
    }
}

/// Returns an empty impl item that can be used to remove an existing item in a mutable visitor.
fn null_item() -> syn::ImplItem {
    syn::ImplItem::Verbatim(quote! {})
}<|MERGE_RESOLUTION|>--- conflicted
+++ resolved
@@ -253,30 +253,9 @@
 }
 
 impl<'ast> Visit<'ast> for InitFnVisitor {
-<<<<<<< HEAD
-    fn visit_impl_item_method(&mut self, func: &'ast syn::ImplItemMethod) {
+    fn visit_impl_item_fn(&mut self, func: &'ast syn::ImplItemFn) {
         let Some(root_arg) = func.sig.inputs.iter().nth(1) else { return };
         let root_name = util::extract_arg_ident(root_arg);
-=======
-    fn visit_impl_item_fn(&mut self, func: &'ast syn::ImplItemFn) {
-        let root_name = match func.sig.inputs.iter().nth(1) {
-            Some(syn::FnArg::Typed(pat_type)) => match &*pat_type.pat {
-                syn::Pat::Ident(ident) => Ok(ident.ident.clone()),
-                _ => Err(syn::Error::new_spanned(
-                    pat_type,
-                    "unable to determine root name",
-                )),
-            },
-            Some(arg) => Err(syn::Error::new_spanned(
-                arg,
-                "unable to determine root name",
-            )),
-            None => Err(syn::Error::new_spanned(
-                &func.sig,
-                "unable to determine root name",
-            )),
-        };
->>>>>>> 5d729c14
 
         match root_name {
             Ok(root_name) => self.root_name = Some(root_name.clone()),
@@ -340,31 +319,9 @@
 }
 
 impl<'ast> Visit<'ast> for InitWidgetsFnVisitor {
-<<<<<<< HEAD
-    fn visit_impl_item_method(&mut self, func: &'ast syn::ImplItemMethod) {
+    fn visit_impl_item_fn(&mut self, func: &'ast syn::ImplItemFn) {
         let Some(root_arg) = func.sig.inputs.iter().nth(2) else { return };
-
         let root_name = util::extract_arg_ident(root_arg);
-=======
-    fn visit_impl_item_fn(&mut self, func: &'ast syn::ImplItemFn) {
-        let root_name = match func.sig.inputs.iter().nth(2) {
-            Some(syn::FnArg::Typed(pat_type)) => match &*pat_type.pat {
-                syn::Pat::Ident(ident) => Ok(ident.ident.clone()),
-                _ => Err(syn::Error::new_spanned(
-                    pat_type,
-                    "unable to determine root name",
-                )),
-            },
-            Some(arg) => Err(syn::Error::new_spanned(
-                arg,
-                "unable to determine root name",
-            )),
-            None => Err(syn::Error::new_spanned(
-                &func.sig,
-                "unable to determine root name",
-            )),
-        };
->>>>>>> 5d729c14
 
         match root_name {
             Ok(root_name) => self.root_name = Some(root_name.clone()),
